<<<<<<< HEAD
import math

=======
import collections
>>>>>>> 62be7627
import numpy as np
import six
import tensorflow as tf
from deepchem.data import NumpyDataset
from deepchem.feat.graph_features import ConvMolFeaturizer
from deepchem.feat.mol_graphs import ConvMol
from deepchem.metrics import to_one_hot
from deepchem.models.tensorgraph.graph_layers import WeaveLayer, WeaveGather, \
  Combine_AP, Separate_AP, DTNNEmbedding, DTNNStep, DTNNGather, DAGLayer, \
  DAGGather, DTNNExtract, MessagePassing, SetGather
from deepchem.models.tensorgraph.layers import Dense, Concat, SoftMax, \
  SoftMaxCrossEntropy, GraphConv, BatchNorm, \
  GraphPool, GraphGather, WeightedError, Dropout, BatchNormalization, Stack, Layer, Flatten, GraphCNN, GraphCNNPool
from deepchem.models.tensorgraph.layers import L2Loss, Label, Weights, Feature
from deepchem.models.tensorgraph.tensor_graph import TensorGraph
from deepchem.trans import undo_transforms


class WeaveTensorGraph(TensorGraph):

  def __init__(self,
               n_tasks,
               n_atom_feat=75,
               n_pair_feat=14,
               n_hidden=50,
               n_graph_feat=128,
               mode="classification",
               **kwargs):
    """
    Parameters
    ----------
    n_tasks: int
      Number of tasks
    n_atom_feat: int, optional
      Number of features per atom.
    n_pair_feat: int, optional
      Number of features per pair of atoms.
    n_hidden: int, optional
      Number of units(convolution depths) in corresponding hidden layer
    n_graph_feat: int, optional
      Number of output features for each molecule(graph)
    mode: str
      Either "classification" or "regression" for type of model.
    """
    self.n_tasks = n_tasks
    self.n_atom_feat = n_atom_feat
    self.n_pair_feat = n_pair_feat
    self.n_hidden = n_hidden
    self.n_graph_feat = n_graph_feat
    self.mode = mode
    super(WeaveTensorGraph, self).__init__(**kwargs)
    self.build_graph()

  def build_graph(self):
    """Building graph structures:
        Features => WeaveLayer => WeaveLayer => Dense => WeaveGather => Classification or Regression
        """
    self.atom_features = Feature(shape=(None, self.n_atom_feat))
    self.pair_features = Feature(shape=(None, self.n_pair_feat))
    combined = Combine_AP(in_layers=[self.atom_features, self.pair_features])
    self.pair_split = Feature(shape=(None,), dtype=tf.int32)
    self.atom_split = Feature(shape=(None,), dtype=tf.int32)
    self.atom_to_pair = Feature(shape=(None, 2), dtype=tf.int32)
    weave_layer1 = WeaveLayer(
        n_atom_input_feat=self.n_atom_feat,
        n_pair_input_feat=self.n_pair_feat,
        n_atom_output_feat=self.n_hidden,
        n_pair_output_feat=self.n_hidden,
        in_layers=[combined, self.pair_split, self.atom_to_pair])
    weave_layer2 = WeaveLayer(
        n_atom_input_feat=self.n_hidden,
        n_pair_input_feat=self.n_hidden,
        n_atom_output_feat=self.n_hidden,
        n_pair_output_feat=self.n_hidden,
        update_pair=False,
        in_layers=[weave_layer1, self.pair_split, self.atom_to_pair])
    separated = Separate_AP(in_layers=[weave_layer2])
    dense1 = Dense(
        out_channels=self.n_graph_feat,
        activation_fn=tf.nn.tanh,
        in_layers=[separated])
    batch_norm1 = BatchNormalization(epsilon=1e-5, mode=1, in_layers=[dense1])
    weave_gather = WeaveGather(
        self.batch_size,
        n_input=self.n_graph_feat,
        gaussian_expand=True,
        in_layers=[batch_norm1, self.atom_split])

    costs = []
    self.labels_fd = []
    for task in range(self.n_tasks):
      if self.mode == "classification":
        classification = Dense(
            out_channels=2, activation_fn=None, in_layers=[weave_gather])
        softmax = SoftMax(in_layers=[classification])
        self.add_output(softmax)

        label = Label(shape=(None, 2))
        self.labels_fd.append(label)
        cost = SoftMaxCrossEntropy(in_layers=[label, classification])
        costs.append(cost)
      if self.mode == "regression":
        regression = Dense(
            out_channels=1, activation_fn=None, in_layers=[weave_gather])
        self.add_output(regression)

        label = Label(shape=(None, 1))
        self.labels_fd.append(label)
        cost = L2Loss(in_layers=[label, regression])
        costs.append(cost)
    if self.mode == "classification":
      all_cost = Concat(in_layers=costs, axis=1)
    elif self.mode == "regression":
      all_cost = Stack(in_layers=costs, axis=1)
    self.weights = Weights(shape=(None, self.n_tasks))
    loss = WeightedError(in_layers=[all_cost, self.weights])
    self.set_loss(loss)

  def default_generator(self,
                        dataset,
                        epochs=1,
                        predict=False,
                        deterministic=True,
                        pad_batches=True):
    """ TensorGraph style implementation
    similar to deepchem.models.tf_new_models.graph_topology.AlternateWeaveTopology.batch_to_feed_dict
    """
    for epoch in range(epochs):
      if not predict:
        print('Starting epoch %i' % epoch)
      for (X_b, y_b, w_b, ids_b) in dataset.iterbatches(
          batch_size=self.batch_size,
          deterministic=deterministic,
          pad_batches=pad_batches):

        feed_dict = dict()
        if y_b is not None and not predict:
          for index, label in enumerate(self.labels_fd):
            if self.mode == "classification":
              feed_dict[label] = to_one_hot(y_b[:, index])
            if self.mode == "regression":
              feed_dict[label] = y_b[:, index:index + 1]
        if w_b is not None:
          feed_dict[self.weights] = w_b

        atom_feat = []
        pair_feat = []
        atom_split = []
        atom_to_pair = []
        pair_split = []
        start = 0
        for im, mol in enumerate(X_b):
          n_atoms = mol.get_num_atoms()
          # number of atoms in each molecule
          atom_split.extend([im] * n_atoms)
          # index of pair features
          C0, C1 = np.meshgrid(np.arange(n_atoms), np.arange(n_atoms))
          atom_to_pair.append(
              np.transpose(
                  np.array([C1.flatten() + start,
                            C0.flatten() + start])))
          # number of pairs for each atom
          pair_split.extend(C1.flatten() + start)
          start = start + n_atoms

          # atom features
          atom_feat.append(mol.get_atom_features())
          # pair features
          pair_feat.append(
              np.reshape(mol.get_pair_features(), (n_atoms * n_atoms,
                                                   self.n_pair_feat)))

        feed_dict[self.atom_features] = np.concatenate(atom_feat, axis=0)
        feed_dict[self.pair_features] = np.concatenate(pair_feat, axis=0)
        feed_dict[self.pair_split] = np.array(pair_split)
        feed_dict[self.atom_split] = np.array(atom_split)
        feed_dict[self.atom_to_pair] = np.concatenate(atom_to_pair, axis=0)
        yield feed_dict


class DTNNTensorGraph(TensorGraph):

  def __init__(self,
               n_tasks,
               n_embedding=30,
               n_hidden=100,
               n_distance=100,
               distance_min=-1,
               distance_max=18,
               output_activation=True,
               mode="classification",
               **kwargs):
    """
    Parameters
    ----------
    n_tasks: int
      Number of tasks
    n_embedding: int, optional
      Number of features per atom.
    n_hidden: int, optional
      Number of features for each molecule after DTNNStep
    n_distance: int, optional
      granularity of distance matrix
      step size will be (distance_max-distance_min)/n_distance
    distance_min: float, optional
      minimum distance of atom pairs, default = -1 Angstorm
    distance_max: float, optional
      maximum distance of atom pairs, default = 18 Angstorm
    mode: str
      Either "classification" or "regression" for type of model.
    """
    self.n_tasks = n_tasks
    self.n_embedding = n_embedding
    self.n_hidden = n_hidden
    self.n_distance = n_distance
    self.distance_min = distance_min
    self.distance_max = distance_max
    self.step_size = (distance_max - distance_min) / n_distance
    self.steps = np.array(
        [distance_min + i * self.step_size for i in range(n_distance)])
    self.steps = np.expand_dims(self.steps, 0)
    self.output_activation = output_activation
    self.mode = mode
    super(DTNNTensorGraph, self).__init__(**kwargs)
    assert self.mode == "regression"
    self.build_graph()

  def build_graph(self):
    """Building graph structures:
    Features => DTNNEmbedding => DTNNStep => DTNNStep => DTNNGather => Regression
    """
    self.atom_number = Feature(shape=(None,), dtype=tf.int32)
    self.distance = Feature(shape=(None, self.n_distance))
    self.atom_membership = Feature(shape=(None,), dtype=tf.int32)
    self.distance_membership_i = Feature(shape=(None,), dtype=tf.int32)
    self.distance_membership_j = Feature(shape=(None,), dtype=tf.int32)

    dtnn_embedding = DTNNEmbedding(
        n_embedding=self.n_embedding, in_layers=[self.atom_number])
    dtnn_layer1 = DTNNStep(
        n_embedding=self.n_embedding,
        n_distance=self.n_distance,
        in_layers=[
            dtnn_embedding, self.distance, self.distance_membership_i,
            self.distance_membership_j
        ])
    dtnn_layer2 = DTNNStep(
        n_embedding=self.n_embedding,
        n_distance=self.n_distance,
        in_layers=[
            dtnn_layer1, self.distance, self.distance_membership_i,
            self.distance_membership_j
        ])
    dtnn_gather = DTNNGather(
        n_embedding=self.n_embedding,
        layer_sizes=[self.n_hidden],
        n_outputs=self.n_tasks,
        output_activation=self.output_activation,
        in_layers=[dtnn_layer2, self.atom_membership])

    costs = []
    self.labels_fd = []
    for task in range(self.n_tasks):
      regression = DTNNExtract(task, in_layers=[dtnn_gather])
      self.add_output(regression)
      label = Label(shape=(None, 1))
      self.labels_fd.append(label)
      cost = L2Loss(in_layers=[label, regression])
      costs.append(cost)

    all_cost = Stack(in_layers=costs, axis=1)
    self.weights = Weights(shape=(None, self.n_tasks))
    loss = WeightedError(in_layers=[all_cost, self.weights])
    self.set_loss(loss)

  def default_generator(self,
                        dataset,
                        epochs=1,
                        predict=False,
                        deterministic=True,
                        pad_batches=True):
    """ TensorGraph style implementation
        similar to deepchem.models.tf_new_models.graph_topology.DTNNGraphTopology.batch_to_feed_dict
        """
    for epoch in range(epochs):
      if not predict:
        print('Starting epoch %i' % epoch)
      for (X_b, y_b, w_b, ids_b) in dataset.iterbatches(
          batch_size=self.batch_size,
          deterministic=deterministic,
          pad_batches=pad_batches):

        feed_dict = dict()
        if y_b is not None and not predict:
          for index, label in enumerate(self.labels_fd):
            feed_dict[label] = y_b[:, index:index + 1]
        if w_b is not None:
          feed_dict[self.weights] = w_b
        distance = []
        atom_membership = []
        distance_membership_i = []
        distance_membership_j = []
        num_atoms = list(map(sum, X_b.astype(bool)[:, :, 0]))
        atom_number = [
            np.round(
                np.power(2 * np.diag(X_b[i, :num_atoms[i], :num_atoms[i]]), 1 /
                         2.4)).astype(int) for i in range(len(num_atoms))
        ]
        start = 0
        for im, molecule in enumerate(atom_number):
          distance_matrix = np.outer(
              molecule, molecule) / X_b[im, :num_atoms[im], :num_atoms[im]]
          np.fill_diagonal(distance_matrix, -100)
          distance.append(np.expand_dims(distance_matrix.flatten(), 1))
          atom_membership.append([im] * num_atoms[im])
          membership = np.array([np.arange(num_atoms[im])] * num_atoms[im])
          membership_i = membership.flatten(order='F')
          membership_j = membership.flatten()
          distance_membership_i.append(membership_i + start)
          distance_membership_j.append(membership_j + start)
          start = start + num_atoms[im]
        feed_dict[self.atom_number] = np.concatenate(atom_number)
        distance = np.concatenate(distance, 0)
        feed_dict[self.distance] = np.exp(-np.square(distance - self.steps) /
                                          (2 * self.step_size**2))
        feed_dict[self.distance_membership_i] = np.concatenate(
            distance_membership_i)
        feed_dict[self.distance_membership_j] = np.concatenate(
            distance_membership_j)
        feed_dict[self.atom_membership] = np.concatenate(atom_membership)

        yield feed_dict


class DAGTensorGraph(TensorGraph):

  def __init__(self,
               n_tasks,
               max_atoms=50,
               n_atom_feat=75,
               n_graph_feat=30,
               n_outputs=30,
               mode="classification",
               **kwargs):
    """
    Parameters
    ----------
    n_tasks: int
      Number of tasks
    max_atoms: int, optional
      Maximum number of atoms in a molecule, should be defined based on dataset
    n_atom_feat: int, optional
      Number of features per atom.
    n_graph_feat: int, optional
      Number of features for atom in the graph
    n_outputs: int, optional
      Number of features for each molecule
    mode: str
      Either "classification" or "regression" for type of model.
    """
    self.n_tasks = n_tasks
    self.max_atoms = max_atoms
    self.n_atom_feat = n_atom_feat
    self.n_graph_feat = n_graph_feat
    self.n_outputs = n_outputs
    self.mode = mode
    super(DAGTensorGraph, self).__init__(**kwargs)
    self.build_graph()

  def build_graph(self):
    """Building graph structures:
        Features => DAGLayer => DAGGather => Classification or Regression
        """
    self.atom_features = Feature(shape=(None, self.n_atom_feat))
    self.parents = Feature(
        shape=(None, self.max_atoms, self.max_atoms), dtype=tf.int32)
    self.calculation_orders = Feature(
        shape=(None, self.max_atoms), dtype=tf.int32)
    self.calculation_masks = Feature(
        shape=(None, self.max_atoms), dtype=tf.bool)
    self.membership = Feature(shape=(None,), dtype=tf.int32)
    self.n_atoms = Feature(shape=(), dtype=tf.int32)
    dag_layer1 = DAGLayer(
        n_graph_feat=self.n_graph_feat,
        n_atom_feat=self.n_atom_feat,
        max_atoms=self.max_atoms,
        batch_size=self.batch_size,
        in_layers=[
            self.atom_features, self.parents, self.calculation_orders,
            self.calculation_masks, self.n_atoms
        ])
    dag_gather = DAGGather(
        n_graph_feat=self.n_graph_feat,
        n_outputs=self.n_outputs,
        max_atoms=self.max_atoms,
        in_layers=[dag_layer1, self.membership])

    costs = []
    self.labels_fd = []
    for task in range(self.n_tasks):
      if self.mode == "classification":
        classification = Dense(
            out_channels=2, activation_fn=None, in_layers=[dag_gather])
        softmax = SoftMax(in_layers=[classification])
        self.add_output(softmax)

        label = Label(shape=(None, 2))
        self.labels_fd.append(label)
        cost = SoftMaxCrossEntropy(in_layers=[label, classification])
        costs.append(cost)
      if self.mode == "regression":
        regression = Dense(
            out_channels=1, activation_fn=None, in_layers=[dag_gather])
        self.add_output(regression)

        label = Label(shape=(None, 1))
        self.labels_fd.append(label)
        cost = L2Loss(in_layers=[label, regression])
        costs.append(cost)
    if self.mode == "classification":
      all_cost = Concat(in_layers=costs, axis=1)
    elif self.mode == "regression":
      all_cost = Stack(in_layers=costs, axis=1)
    self.weights = Weights(shape=(None, self.n_tasks))
    loss = WeightedError(in_layers=[all_cost, self.weights])
    self.set_loss(loss)

  def default_generator(self,
                        dataset,
                        epochs=1,
                        predict=False,
                        deterministic=True,
                        pad_batches=True):
    """ TensorGraph style implementation
        similar to deepchem.models.tf_new_models.graph_topology.DAGGraphTopology.batch_to_feed_dict
        """
    for epoch in range(epochs):
      if not predict:
        print('Starting epoch %i' % epoch)
      for (X_b, y_b, w_b, ids_b) in dataset.iterbatches(
          batch_size=self.batch_size,
          deterministic=deterministic,
          pad_batches=pad_batches):

        feed_dict = dict()
        if y_b is not None and not predict:
          for index, label in enumerate(self.labels_fd):
            if self.mode == "classification":
              feed_dict[label] = to_one_hot(y_b[:, index])
            if self.mode == "regression":
              feed_dict[label] = y_b[:, index:index + 1]
        if w_b is not None:
          feed_dict[self.weights] = w_b

        atoms_per_mol = [mol.get_num_atoms() for mol in X_b]
        n_atoms = sum(atoms_per_mol)
        start_index = [0] + list(np.cumsum(atoms_per_mol)[:-1])

        atoms_all = []
        # calculation orders for a batch of molecules
        parents_all = []
        calculation_orders = []
        calculation_masks = []
        membership = []
        for idm, mol in enumerate(X_b):
          # padding atom features vector of each molecule with 0
          atoms_all.append(mol.get_atom_features())
          parents = mol.parents
          parents_all.extend(parents)
          calculation_index = np.array(parents)[:, :, 0]
          mask = np.array(calculation_index - self.max_atoms, dtype=bool)
          calculation_orders.append(calculation_index + start_index[idm])
          calculation_masks.append(mask)
          membership.extend([idm] * atoms_per_mol[idm])

        feed_dict[self.atom_features] = np.concatenate(atoms_all, axis=0)
        feed_dict[self.parents] = np.stack(parents_all, axis=0)
        feed_dict[self.calculation_orders] = np.concatenate(
            calculation_orders, axis=0)
        feed_dict[self.calculation_masks] = np.concatenate(
            calculation_masks, axis=0)
        feed_dict[self.membership] = np.array(membership)
        feed_dict[self.n_atoms] = n_atoms
        yield feed_dict


class PetroskiSuchTensorGraph(TensorGraph):
  """
  Model from Robust Spatial Filtering with Graph Convolutional Neural Networks
  https://arxiv.org/abs/1703.00792
  """

  def __init__(self,
               n_tasks,
               max_atoms=200,
               dropout=0.0,
               mode="classification",
               **kwargs):
    """
    Parameters
    ----------
    n_tasks: int
      Number of tasks
    mode: str
      Either "classification" or "regression"
    """
    self.n_tasks = n_tasks
    self.mode = mode
    self.max_atoms = max_atoms
    self.error_bars = True if 'error_bars' in kwargs and kwargs['error_bars'] else False
    self.dropout = dropout
    kwargs['use_queue'] = False
    super(PetroskiSuchTensorGraph, self).__init__(**kwargs)
    self.build_graph()

  def build_graph(self):
    self.vertex_features = Feature(shape=(None, self.max_atoms, 75))
    self.adj_matrix = Feature(shape=(None, self.max_atoms, 1, self.max_atoms))
    self.mask = Feature(shape=(None, self.max_atoms, 1))

    gcnn1 = BatchNorm(
        GraphCNN(
            num_filters=64,
            in_layers=[self.vertex_features, self.adj_matrix, self.mask]))
    gcnn1 = Dropout(self.dropout, in_layers=gcnn1)
    gcnn2 = BatchNorm(
        GraphCNN(num_filters=64, in_layers=[gcnn1, self.adj_matrix, self.mask]))
    gcnn2 = Dropout(self.dropout, in_layers=gcnn2)
    gc_pool, adj_matrix = GraphCNNPool(
        num_vertices=32, in_layers=[gcnn2, self.adj_matrix, self.mask])
    gc_pool = BatchNorm(gc_pool)
    gc_pool = Dropout(self.dropout, in_layers=gc_pool)
    gcnn3 = BatchNorm(GraphCNN(num_filters=32, in_layers=[gc_pool, adj_matrix]))
    gcnn3 = Dropout(self.dropout, in_layers=gcnn3)
    gc_pool2, adj_matrix2 = GraphCNNPool(
        num_vertices=8, in_layers=[gcnn3, adj_matrix])
    gc_pool2 = BatchNorm(gc_pool2)
    gc_pool2 = Dropout(self.dropout, in_layers=gc_pool2)
    flattened = Flatten(in_layers=gc_pool2)
    readout = Dense(
        out_channels=256, activation_fn=tf.nn.relu, in_layers=flattened)
    costs = []
    self.my_labels = []
    for task in range(self.n_tasks):
      if self.mode == 'classification':
        classification = Dense(
            out_channels=2, activation_fn=None, in_layers=[readout])

        softmax = SoftMax(in_layers=[classification])
        self.add_output(softmax)

        label = Label(shape=(None, 2))
        self.my_labels.append(label)
        cost = SoftMaxCrossEntropy(in_layers=[label, classification])
        costs.append(cost)
      if self.mode == 'regression':
        regression = Dense(
            out_channels=1, activation_fn=None, in_layers=[readout])
        self.add_output(regression)

        label = Label(shape=(None, 1))
        self.my_labels.append(label)
        cost = L2Loss(in_layers=[label, regression])
        costs.append(cost)
    if self.mode == "classification":
      entropy = Concat(in_layers=costs, axis=-1)
    elif self.mode == "regression":
      entropy = Stack(in_layers=costs, axis=1)
    self.my_task_weights = Weights(shape=(None, self.n_tasks))
    loss = WeightedError(in_layers=[entropy, self.my_task_weights])
    self.set_loss(loss)

  def default_generator(self,
                        dataset,
                        epochs=1,
                        predict=False,
                        deterministic=True,
                        pad_batches=True):
    for epoch in range(epochs):
      if not predict:
        print('Starting epoch %i' % epoch)
      for ind, (X_b, y_b, w_b, ids_b) in enumerate(
          dataset.iterbatches(
              self.batch_size, pad_batches=True, deterministic=deterministic)):
        d = {}
        for index, label in enumerate(self.my_labels):
          if self.mode == 'classification':
            d[label] = to_one_hot(y_b[:, index])
          if self.mode == 'regression':
            d[label] = np.expand_dims(y_b[:, index], -1)
        d[self.my_task_weights] = w_b
        d[self.adj_matrix] = np.expand_dims(np.array([x[0] for x in X_b]), -2)
        d[self.vertex_features] = np.array([x[1] for x in X_b])
        mask = np.zeros(shape=(self.batch_size, self.max_atoms, 1))
        for i in range(self.batch_size):
          mask_size = X_b[i][2]
          mask[i][:mask_size][0] = 1
        d[self.mask] = mask
        yield d

  def predict_proba_on_generator(self, generator, transformers=[]):
    if not self.built:
      self.build()
    with self._get_tf("Graph").as_default():
      out_tensors = [x.out_tensor for x in self.outputs]
      results = []
      for feed_dict in generator:
        feed_dict = {
            self.layers[k.name].out_tensor: v
            for k, v in six.iteritems(feed_dict)
        }
        feed_dict[self._training_placeholder] = 1.0  ##
        result = np.array(self.session.run(out_tensors, feed_dict=feed_dict))
        if len(result.shape) == 3:
          result = np.transpose(result, axes=[1, 0, 2])
        if len(transformers) > 0:
          result = undo_transforms(result, transformers)
        results.append(result)
      return np.concatenate(results, axis=0)

  def evaluate(self, dataset, metrics, transformers=[], per_task_metrics=False):
    if not self.built:
      self.build()
    return self.evaluate_generator(
        self.default_generator(dataset, predict=True),
        metrics,
        labels=self.my_labels,
        weights=[self.my_task_weights],
        per_task_metrics=per_task_metrics)


class GraphConvTensorGraph(TensorGraph):

  def __init__(self, n_tasks, mode="classification", **kwargs):
    """
    Parameters
    ----------
    n_tasks: int
      Number of tasks
    mode: str
      Either "classification" or "regression"
    """
    self.n_tasks = n_tasks
    self.mode = mode
    self.error_bars = True if 'error_bars' in kwargs and kwargs['error_bars'] else False
    kwargs['use_queue'] = False
    super(GraphConvTensorGraph, self).__init__(**kwargs)
    self.build_graph()

  def build_graph(self):
    """
    Building graph structures:
    """
    self.atom_features = Feature(shape=(None, 75))
    self.degree_slice = Feature(shape=(None, 2), dtype=tf.int32)
    self.membership = Feature(shape=(None,), dtype=tf.int32)

    self.deg_adjs = []
    for i in range(0, 10 + 1):
      deg_adj = Feature(shape=(None, i + 1), dtype=tf.int32)
      self.deg_adjs.append(deg_adj)
    gc1 = GraphConv(
        64,
        activation_fn=tf.nn.relu,
        in_layers=[self.atom_features, self.degree_slice, self.membership] +
        self.deg_adjs)
    batch_norm1 = BatchNorm(in_layers=[gc1])
    gp1 = GraphPool(in_layers=[batch_norm1, self.degree_slice, self.membership]
                    + self.deg_adjs)
    gc2 = GraphConv(
        64,
        activation_fn=tf.nn.relu,
        in_layers=[gp1, self.degree_slice, self.membership] + self.deg_adjs)
    batch_norm2 = BatchNorm(in_layers=[gc2])
    gp2 = GraphPool(in_layers=[batch_norm2, self.degree_slice, self.membership]
                    + self.deg_adjs)
    dense = Dense(out_channels=128, activation_fn=tf.nn.relu, in_layers=[gp2])
    batch_norm3 = BatchNorm(in_layers=[dense])
    readout = GraphGather(
        batch_size=self.batch_size,
        activation_fn=tf.nn.tanh,
        in_layers=[batch_norm3, self.degree_slice, self.membership] +
        self.deg_adjs)

    if self.error_bars == True:
      readout = Dropout(in_layers=[readout], dropout_prob=0.2)

    costs = []
    self.my_labels = []
    for task in range(self.n_tasks):
      if self.mode == 'classification':
        classification = Dense(
            out_channels=2, activation_fn=None, in_layers=[readout])

        softmax = SoftMax(in_layers=[classification])
        self.add_output(softmax)

        label = Label(shape=(None, 2))
        self.my_labels.append(label)
        cost = SoftMaxCrossEntropy(in_layers=[label, classification])
        costs.append(cost)
      if self.mode == 'regression':
        regression = Dense(
            out_channels=1, activation_fn=None, in_layers=[readout])
        self.add_output(regression)

        label = Label(shape=(None, 1))
        self.my_labels.append(label)
        cost = L2Loss(in_layers=[label, regression])
        costs.append(cost)
    if self.mode == "classification":
      entropy = Concat(in_layers=costs, axis=-1)
    elif self.mode == "regression":
      entropy = Stack(in_layers=costs, axis=1)
    self.my_task_weights = Weights(shape=(None, self.n_tasks))
    loss = WeightedError(in_layers=[entropy, self.my_task_weights])
    self.set_loss(loss)

  def default_generator(self,
                        dataset,
                        epochs=1,
                        predict=False,
                        deterministic=True,
                        pad_batches=True):
    for epoch in range(epochs):
      if not predict:
        print('Starting epoch %i' % epoch)
      for ind, (X_b, y_b, w_b, ids_b) in enumerate(
          dataset.iterbatches(
              self.batch_size,
              pad_batches=pad_batches,
              deterministic=deterministic)):
        d = {}
        for index, label in enumerate(self.my_labels):
          if self.mode == 'classification':
            d[label] = to_one_hot(y_b[:, index])
          if self.mode == 'regression':
            d[label] = np.expand_dims(y_b[:, index], -1)
        d[self.my_task_weights] = w_b
        multiConvMol = ConvMol.agglomerate_mols(X_b)
        d[self.atom_features] = multiConvMol.get_atom_features()
        d[self.degree_slice] = multiConvMol.deg_slice
        d[self.membership] = multiConvMol.membership
        for i in range(1, len(multiConvMol.get_deg_adjacency_lists())):
          d[self.deg_adjs[i - 1]] = multiConvMol.get_deg_adjacency_lists()[i]
        yield d

  def predict_on_generator(self, generator, transformers=[], outputs=None):
    if not self.built:
      self.build()
    if outputs is None:
      outputs = self.outputs
    elif not isinstance(outputs, collections.Sequence):
      outputs = [outputs]
    with self._get_tf("Graph").as_default():
      # Gather results for each output
      results = [[] for out in outputs]
      for feed_dict in generator:
        feed_dict = {
            self.layers[k.name].out_tensor: v
            for k, v in six.iteritems(feed_dict)
        }
        # Recording the number of samples in the input batch
        n_samples = max(feed_dict[self.membership.out_tensor]) + 1
        feed_dict[self._training_placeholder] = 0.0
        feed_results = self.session.run(outputs, feed_dict=feed_dict)
        if len(feed_results) > 1:
          if len(transformers):
            raise ValueError("Does not support transformations "
                             "for multiple outputs.")
        elif len(feed_results) == 1:
          result = undo_transforms(feed_results[0], transformers)
          feed_results = [result]
        for ind, result in enumerate(feed_results):
          # GraphConvTensorGraph constantly outputs batch_size number of
          # results, only valid samples should be appended to final results
          results[ind].append(result[:n_samples])

      final_results = []
      for result_list in results:
        final_results.append(np.concatenate(result_list, axis=0))
      # If only one output, just return array
      if len(final_results) == 1:
        return final_results[0]
      else:
        return final_results

  def predict_proba_on_generator(self, generator, transformers=[],
                                 outputs=None):
    if not self.built:
      self.build()
    with self._get_tf("Graph").as_default():
      out_tensors = [x.out_tensor for x in self.outputs]
      results = []
      for feed_dict in generator:
        feed_dict = {
            self.layers[k.name].out_tensor: v
            for k, v in six.iteritems(feed_dict)
        }
        n_samples = max(feed_dict[self.membership.out_tensor]) + 1
        feed_dict[self._training_placeholder] = 1.0  ##
        result = np.array(self.session.run(out_tensors, feed_dict=feed_dict))
        if len(result.shape) == 3:
          result = np.transpose(result, axes=[1, 0, 2])
        if len(transformers) > 0:
          result = undo_transforms(result, transformers)
        results.append(result[:n_samples])
      return np.concatenate(results, axis=0)

  def evaluate(self, dataset, metrics, transformers=[], per_task_metrics=False):
    if not self.built:
      self.build()
    return self.evaluate_generator(
        self.default_generator(dataset, predict=True),
        metrics,
        labels=self.my_labels,
        weights=[self.my_task_weights],
        per_task_metrics=per_task_metrics)

  def bayesian_predict(self,
                       dataset,
                       transformers=[],
                       n_passes=4,
                       untransform=False):
    """Generates predictions and confidences on a dataset object
     https://arxiv.org/pdf/1506.02142.pdf

    # Returns:
      mu: numpy ndarray of shape (n_samples, n_tasks)
      sigma: numpy ndarray of shape (n_samples, n_tasks)
    """
    X = dataset.X
    max_index = X.shape[0] - 1
    num_batches = (max_index // self.batch_size) + 1

    mus = []
    sigmas = []
    for i in range(num_batches):
      start = i * self.batch_size
      end = min((i + 1) * self.batch_size, max_index + 1)
      batch = X[start:end]
      mu, sigma = self.bayesian_predict_on_batch(
          batch, transformers=[], n_passes=n_passes)
      mus.append(mu)
      sigmas.append(sigma)
    mu = np.concatenate(mus, axis=0)
    sigma = np.concatenate(sigmas, axis=0) + 0.55

    if untransform:
      mu = undo_transforms(mu, transformers)
      for i in range(sigma.shape[1]):
        sigma[:, i] = sigma[:, i] * transformers[0].y_stds[i]

    return mu[:max_index + 1], sigma[:max_index + 1]

  def bayesian_predict_on_batch(self, X, transformers=[], n_passes=4):
    """
    Returns:
      mu: numpy ndarray of shape (n_samples, n_tasks)
      sigma: numpy ndarray of shape (n_samples, n_tasks)
    """
    dataset = NumpyDataset(X=X, y=None, n_tasks=len(self.outputs))
    y_ = []
    for i in range(n_passes):
      generator = self.default_generator(
          dataset, predict=True, pad_batches=True)
      y_.append(self.predict_on_generator(generator, transformers))

    # Concatenates along 0-th dimension
    y_ = np.array(y_)
    mu = np.mean(y_, axis=0)
    sigma = np.std(y_, axis=0)

    return mu, sigma

  def predict_on_smiles(self, smiles, transformers=[], untransform=False):
    """Generates predictions on a numpy array of smile strings

    # Returns:
      y_: numpy ndarray of shape (n_samples, n_tasks)
    """
    max_index = len(smiles) - 1
    n_tasks = len(self.outputs)
    num_batches = (max_index // self.batch_size) + 1
    featurizer = ConvMolFeaturizer()

    y_ = []
    for i in range(num_batches):
      start = i * self.batch_size
      end = min((i + 1) * self.batch_size, max_index + 1)
      smiles_batch = smiles[start:end]
      y_.append(
          self.predict_on_smiles_batch(smiles_batch, featurizer, transformers))
    y_ = np.concatenate(y_, axis=0)[:max_index + 1]
    y_ = y_.reshape(-1, n_tasks)

    if untransform:
      y_ = undo_transforms(y_, transformers)

    return y_


class MPNNTensorGraph(TensorGraph):
  """ Message Passing Neural Network,
  default structures built according to https://arxiv.org/abs/1511.06391 """

  def __init__(self,
               n_tasks,
               n_atom_feat=70,
               n_pair_feat=8,
               n_hidden=100,
               T=5,
               M=10,
               mode="regression",
               **kwargs):
    """
    Parameters
    ----------
    n_tasks: int
      Number of tasks
    n_atom_feat: int, optional
      Number of features per atom.
    n_pair_feat: int, optional
      Number of features per pair of atoms.
    n_hidden: int, optional
      Number of units(convolution depths) in corresponding hidden layer
    n_graph_feat: int, optional
      Number of output features for each molecule(graph)

    """
    self.n_tasks = n_tasks
    self.n_atom_feat = n_atom_feat
    self.n_pair_feat = n_pair_feat
    self.n_hidden = n_hidden
    self.T = T
    self.M = M
    self.mode = mode
    super(MPNNTensorGraph, self).__init__(**kwargs)
    self.build_graph()

  def build_graph(self):
    # Build placeholders
    self.atom_features = Feature(shape=(None, self.n_atom_feat))
    self.pair_features = Feature(shape=(None, self.n_pair_feat))
    self.atom_split = Feature(shape=(None,), dtype=tf.int32)
    self.atom_to_pair = Feature(shape=(None, 2), dtype=tf.int32)

    message_passing = MessagePassing(
        self.T,
        message_fn='enn',
        update_fn='gru',
        n_hidden=self.n_hidden,
        in_layers=[self.atom_features, self.pair_features, self.atom_to_pair])

    atom_embeddings = Dense(self.n_hidden, in_layers=[message_passing])

    mol_embeddings = SetGather(
        self.M,
        self.batch_size,
        n_hidden=self.n_hidden,
        in_layers=[atom_embeddings, self.atom_split])

    dense1 = Dense(
        out_channels=2 * self.n_hidden,
        activation_fn=tf.nn.relu,
        in_layers=[mol_embeddings])
    costs = []
    self.labels_fd = []
    for task in range(self.n_tasks):
      if self.mode == "classification":
        classification = Dense(
            out_channels=2, activation_fn=None, in_layers=[dense1])
        softmax = SoftMax(in_layers=[classification])
        self.add_output(softmax)

        label = Label(shape=(None, 2))
        self.labels_fd.append(label)
        cost = SoftMaxCrossEntropy(in_layers=[label, classification])
        costs.append(cost)
      if self.mode == "regression":
        regression = Dense(
            out_channels=1, activation_fn=None, in_layers=[dense1])
        self.add_output(regression)

        label = Label(shape=(None, 1))
        self.labels_fd.append(label)
        cost = L2Loss(in_layers=[label, regression])
        costs.append(cost)
    if self.mode == "classification":
      all_cost = Concat(in_layers=costs, axis=1)
    elif self.mode == "regression":
      all_cost = Stack(in_layers=costs, axis=1)
    self.weights = Weights(shape=(None, self.n_tasks))
    loss = WeightedError(in_layers=[all_cost, self.weights])
    self.set_loss(loss)

  def default_generator(self,
                        dataset,
                        epochs=1,
                        predict=False,
                        deterministic=True,
                        pad_batches=True):
    """ Same generator as Weave models """
    for epoch in range(epochs):
      if not predict:
        print('Starting epoch %i' % epoch)
      for (X_b, y_b, w_b, ids_b) in dataset.iterbatches(
          batch_size=self.batch_size,
          deterministic=deterministic,
          pad_batches=pad_batches):

        feed_dict = dict()
        if y_b is not None and not predict:
          for index, label in enumerate(self.labels_fd):
            if self.mode == "classification":
              feed_dict[label] = to_one_hot(y_b[:, index])
            if self.mode == "regression":
              feed_dict[label] = y_b[:, index:index + 1]
        # w_b act as the indicator of unique samples in the batch
        if w_b is not None:
          feed_dict[self.weights] = w_b

        atom_feat = []
        pair_feat = []
        atom_split = []
        atom_to_pair = []
        pair_split = []
        start = 0
        for im, mol in enumerate(X_b):
          n_atoms = mol.get_num_atoms()
          # number of atoms in each molecule
          atom_split.extend([im] * n_atoms)
          # index of pair features
          C0, C1 = np.meshgrid(np.arange(n_atoms), np.arange(n_atoms))
          atom_to_pair.append(
              np.transpose(
                  np.array([C1.flatten() + start,
                            C0.flatten() + start])))
          # number of pairs for each atom
          pair_split.extend(C1.flatten() + start)
          start = start + n_atoms

          # atom features
          atom_feat.append(mol.get_atom_features())
          # pair features
          pair_feat.append(
              np.reshape(mol.get_pair_features(), (n_atoms * n_atoms,
                                                   self.n_pair_feat)))

        feed_dict[self.atom_features] = np.concatenate(atom_feat, axis=0)
        feed_dict[self.pair_features] = np.concatenate(pair_feat, axis=0)
        feed_dict[self.atom_split] = np.array(atom_split)
        feed_dict[self.atom_to_pair] = np.concatenate(atom_to_pair, axis=0)
        yield feed_dict

  def predict(self, dataset, transformers=[], batch_size=None):
    # MPNN only accept padded input
    generator = self.default_generator(dataset, predict=True, pad_batches=True)
    return self.predict_on_generator(generator, transformers)

  def predict_proba(self, dataset, transformers=[], batch_size=None):
    # MPNN only accept padded input
    generator = self.default_generator(dataset, predict=True, pad_batches=True)
    return self.predict_proba_on_generator(generator, transformers)

  def predict_proba_on_generator(self, generator, transformers=[]):
    """
    Returns:
      y_pred: numpy ndarray of shape (n_samples, n_classes*n_tasks)
    """
    if not self.built:
      self.build()
    with self._get_tf("Graph").as_default():
      out_tensors = [x.out_tensor for x in self.outputs]
      results = []
      for feed_dict in generator:
        # Extract number of unique samples in the batch from w_b
        n_valid_samples = len(np.nonzero(feed_dict[self.weights][:, 0])[0])
        feed_dict = {
            self.layers[k.name].out_tensor: v
            for k, v in six.iteritems(feed_dict)
        }
        feed_dict[self._training_placeholder] = 0.0
        result = np.array(self.session.run(out_tensors, feed_dict=feed_dict))
        if len(result.shape) == 3:
          result = np.transpose(result, axes=[1, 0, 2])
        result = undo_transforms(result, transformers)
        # Only fetch the first set of unique samples
        results.append(result[:n_valid_samples])
      return np.concatenate(results, axis=0)<|MERGE_RESOLUTION|>--- conflicted
+++ resolved
@@ -1,9 +1,3 @@
-<<<<<<< HEAD
-import math
-
-=======
-import collections
->>>>>>> 62be7627
 import numpy as np
 import six
 import tensorflow as tf
